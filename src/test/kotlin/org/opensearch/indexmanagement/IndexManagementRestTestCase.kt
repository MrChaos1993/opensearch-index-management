/*
 * Copyright OpenSearch Contributors
 * SPDX-License-Identifier: Apache-2.0
 */

package org.opensearch.indexmanagement

import org.apache.hc.core5.http.ContentType
import org.apache.hc.core5.http.io.entity.StringEntity
import org.junit.AfterClass
import org.junit.Before
import org.junit.rules.DisableOnDebug
import org.opensearch.action.admin.cluster.node.tasks.list.ListTasksAction
import org.opensearch.client.Request
import org.opensearch.client.Response
import org.opensearch.client.RestClient
import org.opensearch.client.RequestOptions
import org.opensearch.client.WarningsHandler
import org.opensearch.client.ResponseException
import org.opensearch.common.Strings
import org.opensearch.common.io.PathUtils
import org.opensearch.common.settings.Settings
import org.opensearch.core.xcontent.DeprecationHandler
import org.opensearch.core.xcontent.NamedXContentRegistry
import org.opensearch.common.xcontent.XContentType
import org.opensearch.indexmanagement.indexstatemanagement.util.INDEX_HIDDEN
import org.opensearch.rest.RestStatus
import java.io.IOException
import java.nio.file.Files
import java.util.*
import javax.management.MBeanServerInvocationHandler
import javax.management.ObjectName
import javax.management.remote.JMXConnectorFactory
import javax.management.remote.JMXServiceURL
import kotlin.collections.ArrayList
import kotlin.collections.HashSet

abstract class IndexManagementRestTestCase : ODFERestTestCase() {

    val configSchemaVersion = 17
    val historySchemaVersion = 5

    // Having issues with tests leaking into other tests and mappings being incorrect and they are not caught by any pending task wait check as
    // they do not go through the pending task queue. Ideally this should probably be written in a way to wait for the
    // jobs themselves to finish and gracefully shut them down.. but for now seeing if this works.
    @Before
    fun setAutoCreateIndex() {
        client().makeRequest(
            "PUT", "_cluster/settings",
            StringEntity("""{"persistent":{"action.auto_create_index":"-.opendistro-*,*"}}""", ContentType.APPLICATION_JSON)
        )
    }

    // Tests on lower resource machines are experiencing flaky failures due to attempting to force a job to
    // start before the job scheduler has registered the index operations listener. Initializing the index
    // preemptively seems to give the job scheduler time to listen to operations.
    @Before
    fun initializeManagedIndex() {
        if (!indexExists(IndexManagementPlugin.INDEX_MANAGEMENT_INDEX)) {
            val request = Request("PUT", "/${IndexManagementPlugin.INDEX_MANAGEMENT_INDEX}")
            var entity = "{\"settings\": " + Strings.toString(XContentType.JSON, Settings.builder().put(INDEX_HIDDEN, true).build())
            entity += ",\"mappings\" : ${IndexManagementIndices.indexManagementMappings}}"
            request.setJsonEntity(entity)
            client().performRequest(request)
        }
    }

    protected val isDebuggingTest = DisableOnDebug(null).isDebugging
    protected val isDebuggingRemoteCluster = System.getProperty("cluster.debug", "false")!!.toBoolean()

    protected val isLocalTest = clusterName() == "integTest"
    private fun clusterName(): String {
        return System.getProperty("tests.clustername")
    }

    fun Response.asMap(): Map<String, Any> = entityAsMap(this)

    protected fun Response.restStatus(): RestStatus = RestStatus.fromCode(this.statusLine.statusCode)

    protected fun assertIndexExists(index: String) {
        val response = client().makeRequest("HEAD", index)
        assertEquals("Index $index does not exist.", RestStatus.OK, response.restStatus())
    }

    protected fun assertIndexDoesNotExist(index: String) {
        val response = client().makeRequest("HEAD", index)
        assertEquals("Index $index does exist.", RestStatus.NOT_FOUND, response.restStatus())
    }

    protected fun verifyIndexSchemaVersion(index: String, expectedVersion: Int) {
        val indexMapping = client().getIndexMapping(index)
        val indexName = indexMapping.keys.toList()[0]
        val mappings = indexMapping.stringMap(indexName)?.stringMap("mappings")
        var version = 0
        if (mappings!!.containsKey("_meta")) {
            val meta = mappings.stringMap("_meta")
            if (meta!!.containsKey("schema_version")) version = meta.get("schema_version") as Int
        }
        assertEquals(expectedVersion, version)
    }

    @Suppress("UNCHECKED_CAST")
    fun Map<String, Any>.stringMap(key: String): Map<String, Any>? {
        val map = this as Map<String, Map<String, Any>>
        return map[key]
    }

    fun RestClient.getIndexMapping(index: String): Map<String, Any> {
        val response = this.makeRequest("GET", "$index/_mapping")
        assertEquals(RestStatus.OK, response.restStatus())
        return response.asMap()
    }

    /**
     * Inserts [docCount] sample documents into [index], optionally waiting [delay] milliseconds
     * in between each insertion
     */
    protected fun insertSampleData(index: String, docCount: Int, delay: Long = 0, jsonString: String = "{ \"test_field\": \"test_value\" }", routing: String? = null) {
        var endpoint = "/$index/_doc/?refresh=true"
        if (routing != null) endpoint += "&routing=$routing"
        repeat(docCount) {
            val request = Request("POST", endpoint)
            request.setJsonEntity(jsonString)
            client().performRequest(request)

            Thread.sleep(delay)
        }
    }

    protected fun insertSampleBulkData(index: String, bulkJsonString: String) {
        val request = Request("POST", "/$index/_bulk/?refresh=true")
        request.setJsonEntity(bulkJsonString)
        request.options = RequestOptions.DEFAULT.toBuilder().addHeader("content-type", "application/x-ndjson").build()
        val res = client().performRequest(request)
        assertEquals(RestStatus.OK, res.restStatus())
    }

    /**
     * Indexes 5k documents of the open NYC taxi dataset
     *
     * Example headers and document values
     * VendorID,tpep_pickup_datetime,tpep_dropoff_datetime,passenger_count,trip_distance,RatecodeID,store_and_fwd_flag,PULocationID,DOLocationID,payment_type,fare_amount,extra,mta_tax,tip_amount,tolls_amount,improvement_surcharge,total_amount,congestion_surcharge
     * 1,2019-01-01 00:46:40,2019-01-01 00:53:20,1,1.50,1,N,151,239,1,7,0.5,0.5,1.65,0,0.3,9.95,
     */
    protected fun generateNYCTaxiData(index: String = "nyc-taxi-data") {
        createIndex(index, Settings.EMPTY, """"properties":{"DOLocationID":{"type":"integer"},"RatecodeID":{"type":"integer"},"fare_amount":{"type":"float"},"tpep_dropoff_datetime":{"type":"date","format":"yyyy-MM-dd HH:mm:ss"},"congestion_surcharge":{"type":"float"},"VendorID":{"type":"integer"},"passenger_count":{"type":"integer"},"tolls_amount":{"type":"float"},"improvement_surcharge":{"type":"float"},"trip_distance":{"type":"float"},"store_and_fwd_flag":{"type":"keyword"},"payment_type":{"type":"integer"},"total_amount":{"type":"float"},"extra":{"type":"float"},"tip_amount":{"type":"float"},"mta_tax":{"type":"float"},"tpep_pickup_datetime":{"type":"date","format":"yyyy-MM-dd HH:mm:ss"},"PULocationID":{"type":"integer"}}""")
        insertSampleBulkData(index, javaClass.classLoader.getResource("data/nyc_5000.ndjson").readText())
    }

    @Suppress("UNCHECKED_CAST")
    protected fun extractFailuresFromSearchResponse(searchResponse: Response): List<Map<String, String>?>? {
        val shards = searchResponse.asMap()["_shards"] as Map<String, ArrayList<Map<String, Any>>>
        assertNotNull(shards)
        val failures = shards["failures"]
        assertNotNull(failures)
        return failures?.let {
            val result: ArrayList<Map<String, String>?>? = ArrayList()
            for (failure in it) {
                result?.add((failure as Map<String, Map<String, String>>)["reason"])
            }
            return result
        }
    }

    override fun preserveIndicesUponCompletion(): Boolean = true
    companion object {
        @JvmStatic
        protected val isMultiNode = System.getProperty("cluster.number_of_nodes", "1").toInt() > 1
        protected val defaultKeepIndexSet = setOf(".opendistro_security")
        /**
         * We override preserveIndicesUponCompletion to true and use this function to clean up indices
         * Meant to be used in @After or @AfterClass of your feature test suite
         */
        fun wipeAllIndices(client: RestClient = adminClient(), keepIndex: kotlin.collections.Set<String> = defaultKeepIndexSet) {
            try {
                client.performRequest(Request("DELETE", "_data_stream/*"))
            } catch (e: ResponseException) {
                // We hit a version of ES that doesn't serialize DeleteDataStreamAction.Request#wildcardExpressionsOriginallySpecified field or
                // that doesn't support data streams so it's safe to ignore
                val statusCode = e.response.statusLine.statusCode
<<<<<<< HEAD
                if (!listOf(404, 405, 500).contains(statusCode)) {
=======
                if (!setOf(404, 405, 500).contains(statusCode)) {
>>>>>>> 8fe17c78
                    throw e
                }
            }

            val response = client.performRequest(Request("GET", "/_cat/indices?format=json&expand_wildcards=all"))
            val xContentType = XContentType.fromMediaType(response.entity.contentType)
            xContentType.xContent().createParser(
                NamedXContentRegistry.EMPTY, DeprecationHandler.THROW_UNSUPPORTED_OPERATION,
                response.entity.content
            ).use { parser ->
                for (index in parser.list()) {
                    val jsonObject: Map<*, *> = index as java.util.HashMap<*, *>
                    val indexName: String = jsonObject["index"] as String
                    // .opendistro_security isn't allowed to delete from cluster
                    if (!keepIndex.contains(indexName)) {
                        val request = Request("DELETE", "/$indexName")
                        // TODO: remove PERMISSIVE option after moving system index access to REST API call
                        val options = RequestOptions.DEFAULT.toBuilder()
                        options.setWarningsHandler(WarningsHandler.PERMISSIVE)
                        request.options = options.build()
                        client.performRequest(request)
                    }
                }
            }

            waitFor {
                if (!isMultiNode) {
                    waitForRunningTasks(client)
                    waitForPendingTasks(client)
                    waitForThreadPools(client)
                } else {
                    // Multi node test is not suitable to waitFor
                    // We have seen long-running write task that fails the waitFor
                    //  probably because of cluster manager - data node task not in sync
                    // So instead we just sleep 1s after wiping indices
                    Thread.sleep(1_000)
                }
            }
        }

        @JvmStatic
        @Throws(IOException::class)
        protected fun waitForRunningTasks(client: RestClient) {
            val runningTasks: MutableSet<String> = runningTasks(client.performRequest(Request("GET", "/_tasks?detailed")))
            if (runningTasks.isEmpty()) {
                return
            }
            val stillRunning = ArrayList<String>(runningTasks)
            fail("${Date()}: There are still tasks running after this test that might break subsequent tests: \n${stillRunning.joinToString("\n")}.")
        }

        @Suppress("UNCHECKED_CAST")
        @Throws(IOException::class)
        private fun runningTasks(response: Response): MutableSet<String> {
            val runningTasks: MutableSet<String> = HashSet()
            val nodes = entityAsMap(response)["nodes"] as Map<String, Any>?
            for ((_, value) in nodes!!) {
                val nodeInfo = value as Map<String, Any>
                val nodeTasks = nodeInfo["tasks"] as Map<String, Any>?
                for ((_, value1) in nodeTasks!!) {
                    val task = value1 as Map<String, Any>
                    // Ignore the task list API - it doesn't count against us
                    if (task["action"] == ListTasksAction.NAME || task["action"] == ListTasksAction.NAME + "[n]") continue
                    // runningTasks.add(task["action"].toString() + " | " + task["description"].toString())
                    runningTasks.add(task.toString())
                }
            }
            return runningTasks
        }

        @JvmStatic
        protected fun waitForThreadPools(client: RestClient) {
            val response = client.performRequest(Request("GET", "/_cat/thread_pool?format=json"))

            val xContentType = XContentType.fromMediaType(response.entity.contentType)
            xContentType.xContent().createParser(
                NamedXContentRegistry.EMPTY, DeprecationHandler.THROW_UNSUPPORTED_OPERATION,
                response.entity.content
            ).use { parser ->
                for (index in parser.list()) {
                    val jsonObject: Map<*, *> = index as java.util.HashMap<*, *>
                    val active = (jsonObject["active"] as String).toInt()
                    val queue = (jsonObject["queue"] as String).toInt()
                    val name = jsonObject["name"]
                    val trueActive = if (name == "management") active - 1 else active
                    if (trueActive > 0 || queue > 0) {
                        fail("Still active threadpools in cluster: $jsonObject")
                    }
                }
            }
        }

        internal interface IProxy {
            val version: String?
            var sessionId: String?

            fun getExecutionData(reset: Boolean): ByteArray?
            fun dump(reset: Boolean)
            fun reset()
        }

        /*
        * We need to be able to dump the jacoco coverage before the cluster shuts down.
        * The new internal testing framework removed some gradle tasks we were listening to,
        * to choose a good time to do it. This will dump the executionData to file after each test.
        * TODO: This is also currently just overwriting integTest.exec with the updated execData without
        *   resetting after writing each time. This can be improved to either write an exec file per test
        *   or by letting jacoco append to the file.
        * */
        @JvmStatic
        @AfterClass
        fun dumpCoverage() {
            // jacoco.dir set in esplugin-coverage.gradle, if it doesn't exist we don't
            // want to collect coverage, so we can return early
            val jacocoBuildPath = System.getProperty("jacoco.dir") ?: return
            val serverUrl = "service:jmx:rmi:///jndi/rmi://127.0.0.1:7777/jmxrmi"
            JMXConnectorFactory.connect(JMXServiceURL(serverUrl)).use { connector ->
                val proxy = MBeanServerInvocationHandler.newProxyInstance(
                    connector.mBeanServerConnection,
                    ObjectName("org.jacoco:type=Runtime"),
                    IProxy::class.java,
                    false
                )
                proxy.getExecutionData(false)?.let {
                    val path = PathUtils.get("$jacocoBuildPath/integTest.exec")
                    Files.write(path, it)
                }
            }
        }
    }
}<|MERGE_RESOLUTION|>--- conflicted
+++ resolved
@@ -178,11 +178,7 @@
                 // We hit a version of ES that doesn't serialize DeleteDataStreamAction.Request#wildcardExpressionsOriginallySpecified field or
                 // that doesn't support data streams so it's safe to ignore
                 val statusCode = e.response.statusLine.statusCode
-<<<<<<< HEAD
-                if (!listOf(404, 405, 500).contains(statusCode)) {
-=======
                 if (!setOf(404, 405, 500).contains(statusCode)) {
->>>>>>> 8fe17c78
                     throw e
                 }
             }
